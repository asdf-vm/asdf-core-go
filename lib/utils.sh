asdf_version() {
  echo "0.1"
}


asdf_dir() {
  if [ -z $ASDF_DIR ]; then
    local current_script_path=${BASH_SOURCE[0]}
    export ASDF_DIR=$(cd $(dirname $(dirname $current_script_path)); echo $(pwd))
  fi

  echo $ASDF_DIR
}


get_install_path() {
  local plugin=$1
  local install_type=$2
  local version=$3
  mkdir -p $(asdf_dir)/installs/${plugin}

  if [ $install_type = "version" ]
  then
    echo $(asdf_dir)/installs/${plugin}/${version}
  else
    echo $(asdf_dir)/installs/${plugin}/${install_type}-${version}
  fi
}


check_if_plugin_exists() {
  if [ ! -d $1 ]
    then
    display_error "No such plugin"
    exit 1
  fi
}

check_if_version_exists() {
  local plugin=$1
  local version=$2
  local version_dir=$(asdf_dir)/installs/$plugin/$version
  if [ ! -d $version_dir ]; then
    display_error "version $version is not installed for $plugin"
    exit 1
  fi
}


get_version_part() {
  IFS='@' read -a version_info <<< "$1"
  echo ${version_info[$2]}
}


get_plugin_path() {
  echo $(asdf_dir)/plugins/$1
}


display_error() {
  echo $1
}


get_asdf_versions_file_path() {
  local asdf_tool_versions_path=""
  local search_path=$(pwd)

  while [ "$search_path" != "/" ]; do
    if [ -f "$search_path/.tool-versions" ]; then
      asdf_tool_versions_path="$search_path/.tool-versions"
      break
    fi
    search_path=$(dirname "$search_path")
  done

  echo $asdf_tool_versions_path
}


get_preset_version_for() {
  local tool_name=$1
  local asdf_versions_path=$(get_asdf_versions_file_path)
  local matching_tool_version=""

  # If .tool-versions is not in the working directory
  if [ "$asdf_versions_path" != "$(pwd)/.tool-versions" ]; then
    # Check for legacy version file
    matching_tool_version=$(get_tool_version_from_legacy_file $tool_name $(pwd))
  fi

  # If no legacy version file, see if we can use a .tool-versions file higher in the directory tree
  if [ "$matching_tool_version" = "" ] && [ "$asdf_versions_path" != "" ]; then
    matching_tool_version=$(get_tool_version_from_file $asdf_versions_path $tool_name)
  fi


  # If there's no global .tool-versions file
  # then we create it and return blank
  if [ "$matching_tool_version" = "" ]; then
    local global_tool_versions_path=$HOME/.tool-versions
    if [ ! -f $global_tool_versions_path ]; then
      touch $global_tool_versions_path
    else
      matching_tool_version=$(get_tool_version_from_file $global_tool_versions_path $tool_name)
    fi
  fi


  echo $matching_tool_version
}


get_tool_version_from_file() {
  local asdf_versions_path=$1
  local tool_name=$2
  local matching_tool_version=""

  local read_done=false
  until $read_done; do
    read tool_line || read_done=true

    if $read_done ; then
      break;
    fi

    IFS=' ' read -a tool_info <<< $tool_line
    local t_name=$(echo "${tool_info[0]}" | xargs)
    local t_version=$(echo "${tool_info[1]}" | xargs)

    if [ "$t_name" = "$tool_name" ]
    then
      matching_tool_version=$t_version
      break;
    fi
  done < $asdf_versions_path

  echo $matching_tool_version
}

<<<<<<< HEAD
get_tool_version_from_legacy_file() {
  local plugin_name=$1
  local directory=$2
  local legacy_tool_version=""
  local plugin_path=$(get_plugin_path $plugin_name)
  local legacy_version_script="${plugin_path}/bin/get-version-from-legacy-file"
  check_if_plugin_exists $plugin_path

  if [ -f $legacy_version_script ]; then
    local legacy_tool_version=$(bash $legacy_version_script $directory)
  fi

  # Should return the version/tag/commit/branch/path
  echo $legacy_tool_version
=======
get_asdf_config_value_from_file() {
    local config_path=$1
    local key=$2

    if [ ! -f $config_path ]; then
        return 0
    fi

    local result=$(grep -E "^\s*$key\s*=" $config_path | awk -F '=' '{ gsub(/ /, "", $2); print $2 }')
    if [ -n "$result" ]; then
        echo $result
    fi
}

get_asdf_config_value() {
    local key=$1
    local config_path=${AZDF_CONFIG_FILE:-"$HOME/.asdfrc"}
    local default_config_path=${AZDF_CONFIG_DEFAULT_FILE:-"$(asdf_dir)/defaults"}

    local result=$(get_asdf_config_value_from_file $config_path $key)

    if [ -n "$result" ]; then
        echo $result
    else
        get_asdf_config_value_from_file $default_config_path $key
    fi
>>>>>>> 16369f77
}<|MERGE_RESOLUTION|>--- conflicted
+++ resolved
@@ -139,7 +139,7 @@
   echo $matching_tool_version
 }
 
-<<<<<<< HEAD
+
 get_tool_version_from_legacy_file() {
   local plugin_name=$1
   local directory=$2
@@ -154,7 +154,9 @@
 
   # Should return the version/tag/commit/branch/path
   echo $legacy_tool_version
-=======
+}
+
+
 get_asdf_config_value_from_file() {
     local config_path=$1
     local key=$2
@@ -181,5 +183,4 @@
     else
         get_asdf_config_value_from_file $default_config_path $key
     fi
->>>>>>> 16369f77
 }