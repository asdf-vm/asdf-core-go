--- conflicted
+++ resolved
@@ -23,13 +23,8 @@
     local package_installs_path=$(asdf_dir)/installs/${plugin_name}
 
     for install in ${package_installs_path}/*/; do
-<<<<<<< HEAD
-      local full_version_name=$(echo $(basename $install) | sed 's/tag\-/tag\:/' | sed 's/commit-/commit:/')
+      local full_version_name=$(echo $(basename $install) | sed 's/ref\-/ref\:/')
       generate_shims_for_version $plugin_name $full_version_name
-=======
-      local full_version_name=$(echo $(basename $install) | sed 's/ref\-/ref\:/')
-      generate_shims_for_version $package_name $full_version_name
->>>>>>> 5f6cf275
     done
   fi
 }
