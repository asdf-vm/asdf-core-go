--- conflicted
+++ resolved
@@ -13,14 +13,7 @@
 
 Depending on your OS and shell, run the following:
 
-<<<<<<< HEAD
 * Bash on Ubuntu (and other Linux distros):
-=======
-# OR for macOS
-echo -e '\n. $HOME/.asdf/asdf.sh' >> ~/.bash_profile
-echo -e '\n. $HOME/.asdf/completions/asdf.bash' >> ~/.bash_profile
-```
->>>>>>> 31030bfb
 
   ```bash
   echo -e '\n. $HOME/.asdf/asdf.sh' >> ~/.bashrc
